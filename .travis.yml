language: go

# Golang version matrix
go:
    - 1.7
    - tip

before_install:
    - go get ./...

install:
    # Get tools used in Makefile
    - make get-tools

before_script:
    # Print build info.
    - echo $TRAVIS_COMMIT
    - echo $TRAVIS_TAG
    - echo $TRAVIS_BRANCH
    - echo $TRAVIS_BUILD_NUMBER
    - echo $TRAVIS_REPO_SLUG

    - make extracheck

script:
    - make coverage

    - make

after_success:
    # Integrate with https://codecov.io
    - bash <(curl -s https://codecov.io/bash)

deploy:
    provider: s3
    access_key_id: $AWS_ACCESS_KEY_ID
    secret_access_key: $AWS_SECRET_ACCESS_KEY
    bucket: $AWS_BUCKET
    region: $AWS_REGION
    upload-dir: $TRAVIS_BRANCH/$TRAVIS_GO_VERSION
    skip_cleanup: true
<<<<<<< HEAD
    acl: $AWS_S3_ACL
    on:
        tags: true
        all_branches: true
=======
    acl: $AWS_S3_ACL
>>>>>>> f4717ec1
<|MERGE_RESOLUTION|>--- conflicted
+++ resolved
@@ -39,11 +39,7 @@
     region: $AWS_REGION
     upload-dir: $TRAVIS_BRANCH/$TRAVIS_GO_VERSION
     skip_cleanup: true
-<<<<<<< HEAD
     acl: $AWS_S3_ACL
     on:
         tags: true
-        all_branches: true
-=======
-    acl: $AWS_S3_ACL
->>>>>>> f4717ec1
+        all_branches: true