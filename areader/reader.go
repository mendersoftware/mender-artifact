--- conflicted
+++ resolved
@@ -1,8 +1,4 @@
-<<<<<<< HEAD
 // Copyright 2019 Northern.tech AS
-=======
-// Copyright 2018 Northern.tech AS
->>>>>>> bcc8eda6
 //
 //    Licensed under the Apache License, Version 2.0 (the "License");
 //    you may not use this file except in compliance with the License.
@@ -21,11 +17,7 @@
 import (
 	"archive/tar"
 	"bytes"
-<<<<<<< HEAD
-	"compress/gzip"
 	"fmt"
-=======
->>>>>>> bcc8eda6
 	"io"
 	"io/ioutil"
 	"os"
@@ -119,18 +111,14 @@
 	return nil
 }
 
-<<<<<<< HEAD
-func (ar *Reader) readHeader(headerSum []byte) error {
+func (ar *Reader) readHeader(headerSum []byte, comp artifact.Compressor) error {
 
 	r := getReader(ar.menderTarReader, headerSum)
-=======
-func (ar *Reader) readHeader(tReader io.Reader, headerSum []byte, comp artifact.Compressor) error {
-	r := getReader(tReader, headerSum)
->>>>>>> bcc8eda6
 	// header MUST be compressed
 	gz, err := comp.NewReader(r)
 	if err != nil {
-		return errors.Wrapf(err, "readHeader: error opening compressed header")
+		return errors.Wrapf(err, "readHeader: error opening %s header",
+			comp.GetFileExtension())
 	}
 	defer gz.Close()
 	tr := tar.NewReader(gz)
@@ -190,12 +178,13 @@
 	return nil
 }
 
-func (ar *Reader) readAugmentedHeader(headerSum []byte) error {
+func (ar *Reader) readAugmentedHeader(headerSum []byte, comp artifact.Compressor) error {
 	r := getReader(ar.menderTarReader, headerSum)
 	// header MUST be compressed
-	gz, err := gzip.NewReader(r)
-	if err != nil {
-		return errors.Wrapf(err, "reader: error opening compressed header")
+	gz, err := comp.NewReader(r)
+	if err != nil {
+		return errors.Wrapf(err, "reader: error opening %s header",
+			comp.GetFileExtension())
 	}
 	defer gz.Close()
 	tr := tar.NewReader(gz)
@@ -276,16 +265,12 @@
 		return errors.Errorf("reader: invalid header element: %v", hdr.Name)
 	}
 
-<<<<<<< HEAD
-	if err = ar.readHeader(nil); err != nil {
-=======
 	comp, err := artifact.NewCompressorFromFileName(hdr.Name)
 	if err != nil {
 		return errors.New("reader: can't get compressor")
 	}
 
-	if err = ar.readHeader(tReader, nil, comp); err != nil {
->>>>>>> bcc8eda6
+	if err = ar.readHeader(nil, comp); err != nil {
 		return err
 	}
 	return nil
@@ -333,15 +318,22 @@
 	return err
 }
 
-<<<<<<< HEAD
 // The artifact parser needs to take one of the paths listed below when reading
 // the artifact version 3.
 var artifactV3ParseGrammar = [][]string{
 	// Version is already read in ReadArtifact().
-	{"manifest", "header.tar.gz"},                                                              // Unsigned.
-	{"manifest", "manifest.sig", "header.tar.gz"},                                              // Signed.
-	{"manifest", "manifest-augment", "header.tar.gz", "header-augment.tar.gz"},                 // Unsigned, with augment header
-	{"manifest", "manifest.sig", "manifest-augment", "header.tar.gz", "header-augment.tar.gz"}, // Signed, with augment header
+	{"manifest", "header.tar"},                                                                 // Unsigned, uncompressed
+	{"manifest", "manifest.sig", "header.tar"},                                                 // Signed, uncompressed
+	{"manifest", "manifest-augment", "header.tar", "header-augment.tar"},                       // Unsigned, uncompressed, with augment header
+	{"manifest", "manifest.sig", "manifest-augment", "header.tar", "header-augment.tar"},       // Signed, uncompressed, with augment header
+	{"manifest", "header.tar.gz"},                                                              // Unsigned, gzipped
+	{"manifest", "manifest.sig", "header.tar.gz"},                                              // Signed, gzipped
+	{"manifest", "manifest-augment", "header.tar.gz", "header-augment.tar.gz"},                 // Unsigned, gzipped, with augment header
+	{"manifest", "manifest.sig", "manifest-augment", "header.tar.gz", "header-augment.tar.gz"}, // Signed, gzipped, with augment header
+	{"manifest", "header.tar.xz"},                                                              // Unsigned, lzma-zipped
+	{"manifest", "manifest.sig", "header.tar.xz"},                                              // Signed, lzma-zipped
+	{"manifest", "manifest-augment", "header.tar.xz", "header-augment.tar.xz"},                 // Unsigned, lzma-zipped, with augment header
+	{"manifest", "manifest.sig", "manifest-augment", "header.tar.xz", "header-augment.tar.xz"}, // Signed, lzma-zipped, with augment header
 	// Data is processed in ReadArtifact()
 }
 
@@ -406,29 +398,12 @@
 	// Now assign all the files we got in the manifest to the correct
 	// installers. The files are indexed by their `data/xxxx` prefix.
 	if err := ar.assignUpdateFiles(); err != nil {
-=======
-func (ar *Reader) verifyReadHeaderV2(tReader *tar.Reader,
-	manifest *artifact.ChecksumStore, hdr *tar.Header) error {
-	// get and verify checksums of header
-	hc, err := manifest.Get(hdr.Name)
-	if err != nil {
-		return err
-	}
-
-	comp, err := artifact.NewCompressorFromFileName(hdr.Name)
-	if err != nil {
-		return errors.New("reader: can't get compressor")
-	}
-
-	if err := ar.readHeader(tReader, hc, comp); err != nil {
->>>>>>> bcc8eda6
-		return err
-	}
-
-	return nil
-}
-
-<<<<<<< HEAD
+		return err
+	}
+
+	return nil
+}
+
 func (ar *Reader) handleHeaderReads(headerName string, version []byte) error {
 	var err error
 	switch headerName {
@@ -451,23 +426,34 @@
 		// Get the data from the augmented manifest.
 		ar.augmentFiles, err = readManifestHeader(ar, ar.menderTarReader)
 		return err
-	case "header.tar.gz":
+	case "header.tar", "header.tar.gz", "header.tar.xz":
 		// Get and verify checksums of header.
-		hc, err := ar.manifest.GetAndMark("header.tar.gz")
-		if err != nil {
-			return err
-		}
-
-		if err := ar.readHeader(hc); err != nil {
+		hc, err := ar.manifest.GetAndMark(headerName)
+		if err != nil {
+			return err
+		}
+
+		comp, err := artifact.NewCompressorFromFileName(headerName)
+		if err != nil {
+			return errors.New("reader: can't get compressor")
+		}
+
+		if err := ar.readHeader(hc, comp); err != nil {
 			return errors.Wrap(err, "handleHeaderReads")
 		}
-	case "header-augment.tar.gz":
+	case "header-augment.tar", "header-augment.tar.gz", "header-augment.tar.xz":
 		// Get and verify checksums of the augmented header.
-		hc, err := ar.manifest.GetAndMark("header-augment.tar.gz")
-		if err != nil {
-			return err
-		}
-		if err := ar.readAugmentedHeader(hc); err != nil {
+		hc, err := ar.manifest.GetAndMark(headerName)
+		if err != nil {
+			return err
+		}
+
+		comp, err := artifact.NewCompressorFromFileName(headerName)
+		if err != nil {
+			return errors.New("reader: can't get compressor")
+		}
+
+		if err := ar.readAugmentedHeader(hc, comp); err != nil {
 			return errors.Wrap(err, "handleHeaderReads: Failed to read the augmented header")
 		}
 	default:
@@ -504,10 +490,6 @@
 
 func (ar *Reader) readHeaderV2(version []byte) error {
 
-=======
-func (ar *Reader) readHeaderV2(tReader *tar.Reader,
-	version []byte) (*artifact.ChecksumStore, error) {
->>>>>>> bcc8eda6
 	// first file after version MUST contain all the checksums
 	err := ar.readManifest("manifest")
 	if err != nil {
@@ -528,7 +510,8 @@
 	}
 
 	name := hdr.FileInfo().Name()
-	if name == "manifest.sig" {
+	switch {
+	case name == "manifest.sig":
 		ar.IsSigned = true
 		// firs read and verify signature
 		if err = signatureReadAndVerify(ar.menderTarReader, ar.manifest.GetRaw(),
@@ -545,19 +528,15 @@
 		if err != nil {
 			return errors.New("reader: error reading header")
 		}
-<<<<<<< HEAD
-		if !strings.HasPrefix(hdr.Name, "header.tar.gz") {
+		name = hdr.FileInfo().Name()
+		if !strings.HasPrefix(name, "header.tar") {
 			return errors.Errorf("reader: invalid header element: %v", hdr.Name)
-=======
-		if !strings.HasPrefix(hdr.Name, "header.tar") {
-			return nil, errors.Errorf("reader: invalid header element: %v", hdr.Name)
->>>>>>> bcc8eda6
-		}
-
-<<<<<<< HEAD
-	case "header.tar.gz":
+		}
+		fallthrough
+
+	case strings.HasPrefix(name, "header.tar"):
 		// get and verify checksums of header
-		hc, err := ar.manifest.GetAndMark("header.tar.gz")
+		hc, err := ar.manifest.GetAndMark(name)
 		if err != nil {
 			return err
 		}
@@ -567,25 +546,18 @@
 			return err
 		}
 
-		if err := ar.readHeader(hc); err != nil {
+		comp, err := artifact.NewCompressorFromFileName(name)
+		if err != nil {
+			return errors.New("reader: can't get compressor")
+		}
+
+		if err := ar.readHeader(hc, comp); err != nil {
 			return err
 		}
 
 	default:
 		return errors.Errorf("reader: found unexpected file in artifact: %v",
 			hdr.FileInfo().Name())
-=======
-		if err := ar.verifyReadHeaderV2(tReader, manifest, hdr); err != nil {
-			return nil, err
-		}
-	} else if strings.HasPrefix(name, "header.tar") {
-		if err := ar.verifyReadHeaderV2(tReader, manifest, hdr); err != nil {
-			return nil, err
-		}
-	} else {
-		return nil, errors.Errorf("reader: found unexpected file in artifact: %v",
-			name)
->>>>>>> bcc8eda6
 	}
 	return nil
 }
@@ -864,11 +836,7 @@
 		return errors.Wrapf(err,
 			"reader: can not find parser for parsing data file [%v]", hdr.Name)
 	}
-<<<<<<< HEAD
-	return ar.readAndInstall(tr, inst, updNo)
-=======
-	return readAndInstall(tr, inst, manifest, updNo, comp)
->>>>>>> bcc8eda6
+	return ar.readAndInstall(tr, inst, updNo, comp)
 }
 
 func (ar *Reader) readData(tr *tar.Reader) error {
@@ -920,16 +888,14 @@
 	return nil
 }
 
-<<<<<<< HEAD
-func (ar *Reader) readAndInstall(r io.Reader, i handlers.Installer, no int) error {
-=======
-func readAndInstall(r io.Reader, i handlers.Installer,
-	manifest *artifact.ChecksumStore, no int, comp artifact.Compressor) error {
->>>>>>> bcc8eda6
+func (ar *Reader) readAndInstall(r io.Reader, i handlers.Installer, no int,
+	comp artifact.Compressor) error {
+
 	// each data file is stored in tar.gz format
 	gz, err := comp.NewReader(r)
 	if err != nil {
-		return errors.Wrapf(err, "Payload: can not open gz for reading data")
+		return errors.Wrapf(err, "Payload: can not open %s file for reading data",
+			comp.GetFileExtension())
 	}
 	defer gz.Close()
 
@@ -942,7 +908,7 @@
 		return err
 	}
 
-	instErr := ar.readAndInstallDataFiles(tar, i, no, updateStorer)
+	instErr := ar.readAndInstallDataFiles(tar, i, no, comp, updateStorer)
 	err = updateStorer.FinishStoreUpdate()
 	if instErr != nil {
 		if err != nil {
@@ -955,7 +921,7 @@
 }
 
 func (ar *Reader) readAndInstallDataFiles(tar *tar.Reader, i handlers.Installer,
-	no int, updateStorer handlers.UpdateStorer) error {
+	no int, comp artifact.Compressor, updateStorer handlers.UpdateStorer) error {
 
 	for {
 		hdr, err := tar.Next()
@@ -986,7 +952,6 @@
 		info := hdr.FileInfo()
 		df.Size = info.Size()
 		df.Date = info.ModTime()
-		df.Compressor = comp
 
 		// we need to have a checksum either in manifest file (v2 artifact)
 		// or it needs to be pre-filled after reading header
